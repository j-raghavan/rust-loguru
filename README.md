--- conflicted
+++ resolved
@@ -503,14 +503,6 @@
 
 Contributions are welcome! Please feel free to submit a Pull Request.
 
-## License
-
-This project is licensed under MIT of:
-
-- Apache License, Version 2.0, ([LICENSE-APACHE](LICENSE-APACHE) or http://www.apache.org/licenses/LICENSE-2.0)
-<<<<<<< HEAD
-- MIT license ([LICENSE-MIT](LICENSE-MIT) or http://opensource.org/licenses/MIT)
-
 ## Integration Features
 
 Rust-Loguru provides an `integration` module for compatibility and middleware with other logging systems and frameworks. This module is designed for advanced use cases where you want to:
@@ -563,6 +555,9 @@
     middleware::request_response_logging();
 }
 ```
-=======
-- MIT license ([LICENSE-MIT](LICENSE-MIT) or http://opensource.org/licenses/MIT)
->>>>>>> 8c70d749
+## License
+
+This project is licensed under MIT of:
+
+- Apache License, Version 2.0, ([LICENSE-APACHE](LICENSE-APACHE) or http://www.apache.org/licenses/LICENSE-2.0)
+- MIT license ([LICENSE-MIT](LICENSE-MIT) or http://opensource.org/licenses/MIT)