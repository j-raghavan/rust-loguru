--- conflicted
+++ resolved
@@ -45,19 +45,6 @@
 
 ### Structured Logging (INFO-level with 5, 20, 50 key/value fields)
 <!-- Structured Logging -->
-<<<<<<< HEAD
-![Structured Logging Benchmark](images/structured_logging.png)
-
-- **Overall Trend**: As field count increases, all implementations pay more cost, but differences widen.
-- **At 5 Fields**  
-  - Loguru is **~60% faster** than `log`, **~20% faster** than `tracing`, and **~6% faster** than `slog`.
-- **At 20 Fields**  
-  - Loguru’s lead grows: **~70% faster** than `log`, **~36% faster** than `tracing`, and **~24% faster** than `slog`.
-- **At 50 Fields**  
-  - Loguru remains the top performer, beating `log` by **~76%**, `tracing` by **~45%**, and `slog` by **~42%**.
-
-  Loguru’s design shows excellent scaling in the structured scenario—its median cost grows less steeply than the others.
-=======
 ![Structured Logging Benchmark](images/structured_logging_benchmark.png)
 
 - **Overall Trend**: As field count increases, all implementations pay more cost, but differences widen.
@@ -69,7 +56,6 @@
   - Loguru demonstrates excellent scaling, outperforming `tracing` by **~31%** and `slog` by **~27%**.
 
 Loguru's design shows excellent scaling in structured scenarios—its performance cost grows less steeply than competitors as field count increases, making it particularly efficient for complex, data-rich logging.ign shows excellent scaling in the structured scenario—its median cost grows less steeply than the others.
->>>>>>> c308c246
 
 ---
 
@@ -111,11 +97,7 @@
 ---
 
 ### **Bottom Line:**  
-<<<<<<< HEAD
-Across every benchmark category, **Loguru** consistently outperforms the standard `log` crate and the `tracing` crate—often by **50–80%** in simple logging and **20–50%** in structured or high-volume scenarios—while not quite matching the zero-overhead peak of **slog**. For file rotation, it leads outright. If you need a high-throughput, low-latency Rust logger with structure and rotation, Loguru is a strong choice.
-=======
 Across benchmark categories, **rust-loguru** shows varying performance characteristics: it consistently outperforms the `tracing` crate (by **~13-31%** in structured logging scenarios), and shows increasingly better performance compared to `slog` as complexity grows (from slightly slower at 5 fields to **~27%** faster at 50 fields). While the standard `log` crate shows lower times, it lacks the structured capabilities of the other libraries. For file rotation, rust-loguru is promising than alternatives.
->>>>>>> c308c246
 
 
 
